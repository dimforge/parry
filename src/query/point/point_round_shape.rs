--- conflicted
+++ resolved
@@ -10,24 +10,18 @@
 // call this and adjust the projected point accordingly.
 impl<S: SupportMap> PointQuery for RoundShape<S> {
     #[inline]
-<<<<<<< HEAD
     fn project_local_point(
         &self,
         point: &Point<Real>,
         solid: bool,
         options: &dyn QueryOptions,
     ) -> PointProjection {
-        #[cfg(not(feature = "std"))] // TODO: can’t be used without std because of EPA
-=======
-    fn project_local_point(&self, point: &Point<Real>, solid: bool) -> PointProjection {
         #[cfg(not(feature = "alloc"))]
->>>>>>> a84ab9e2
         return unimplemented!(
             "The projection of points on a round shape isn't supported without alloc yet."
         );
 
-<<<<<<< HEAD
-        #[cfg(feature = "std")] // TODO: can’t be used without std because of EPA
+        #[cfg(feature = "alloc")] // TODO: can’t be used without alloc because of EPA
         {
             let Some(options) = options.as_any().downcast_ref() else {
                 warn!("Incorrect option passed to project_local_point: using default options.");
@@ -47,15 +41,6 @@
                 options,
             );
         }
-=======
-        #[cfg(feature = "alloc")]
-        return crate::query::details::local_point_projection_on_support_map(
-            self,
-            &mut VoronoiSimplex::new(),
-            point,
-            solid,
-        );
->>>>>>> a84ab9e2
     }
 
     #[inline]
