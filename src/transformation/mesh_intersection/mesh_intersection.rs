--- conflicted
+++ resolved
@@ -2,18 +2,22 @@
 use crate::math::{Isometry, Real};
 use crate::query::point::point_query::PointQueryWithLocation;
 use crate::query::{visitors::BoundingVolumeIntersectionsSimultaneousVisitor, PointQuery};
-<<<<<<< HEAD
+use crate::shape::{FeatureId, TriMesh, Triangle};
 use crate::shape::{GenericTriMesh, TriMesh, Triangle};
 use crate::transformation::mesh_intersection::angle_closest_to_90;
 use crate::utils::DefaultStorage;
+use crate::utils::{self, WBasis};
 use core::f64::consts::PI;
+use na::{Point2, Vector2};
 use na::{Point3, Vector3};
 #[cfg(feature = "wavefront")]
 use obj::{Group, IndexTuple, ObjData, Object, SimplePolygon};
 use rstar::RTree;
+use spade::{handles::FixedVertexHandle, ConstrainedDelaunayTriangulation, Triangulation as _};
 use spade::{ConstrainedDelaunayTriangulation, Triangulation as _};
 use std::collections::BTreeMap;
 use std::collections::HashSet;
+use std::collections::{HashMap, HashSet};
 #[cfg(feature = "wavefront")]
 use std::path::PathBuf;
 
@@ -43,13 +47,6 @@
         }
     }
 }
-=======
-use crate::shape::{FeatureId, TriMesh, Triangle};
-use crate::utils::{self, WBasis};
-use na::{Point2, Vector2};
-use spade::{handles::FixedVertexHandle, ConstrainedDelaunayTriangulation, Triangulation as _};
-use std::collections::{HashMap, HashSet};
->>>>>>> b72ccd4f
 
 /// Computes the intersection of two meshes.
 ///
@@ -454,32 +451,9 @@
     use std::io::Write;
     let mut file = std::fs::File::create(path).unwrap();
 
-<<<<<<< HEAD
     for p in mesh {
         writeln!(file, "v {} {} {}", p.x, p.y, p.z).unwrap();
     }
-=======
-        let vtx_handles = [
-            delaunay
-                .insert(utils::sanitize_point(spade::Point2::new(
-                    ref_proj[0].x,
-                    ref_proj[0].y,
-                )))
-                .unwrap(),
-            delaunay
-                .insert(utils::sanitize_point(spade::Point2::new(
-                    ref_proj[1].x,
-                    ref_proj[1].y,
-                )))
-                .unwrap(),
-            delaunay
-                .insert(utils::sanitize_point(spade::Point2::new(
-                    ref_proj[2].x,
-                    ref_proj[2].y,
-                )))
-                .unwrap(),
-        ];
->>>>>>> b72ccd4f
 
     for e in edges {
         writeln!(file, "l {} {}", e[0] + 1, e[1] + 1).unwrap();
@@ -522,7 +496,6 @@
     }
 }
 
-<<<<<<< HEAD
 fn insert_into_set(position: Point3<f64>, point_set: &mut RTree<TreePoint>, epsilon: f64) -> usize {
     let point_count = point_set.size();
     let point_to_insert = TreePoint {
@@ -538,133 +511,6 @@
                 point_set.insert(point_to_insert);
                 debug_assert!(point_set.size() == point_count + 1);
                 return point_count;
-=======
-fn cut_and_triangulate_intersections(
-    pos12: &Isometry<Real>,
-    mesh1: &TriMesh,
-    flip1: bool,
-    mesh2: &TriMesh,
-    flip2: bool,
-    new_vertices12: &mut Vec<Point<Real>>,
-    new_indices12: &mut Vec<[u32; 3]>,
-    intersections: &mut Vec<(u32, u32)>,
-) {
-    let mut triangulations1 = HashMap::new();
-    let mut triangulations2 = HashMap::new();
-    let mut intersection_points = HashMap::new();
-
-    let mut spade_infos = [HashMap::new(), HashMap::new()];
-    let mut spade_handle_to_intersection = [HashMap::new(), HashMap::new()];
-
-    for (i1, i2) in intersections.drain(..) {
-        let tris = [mesh1.triangle(i1), mesh2.triangle(i2).transformed(pos12)];
-        let vids = [mesh1.indices()[i1 as usize], mesh2.indices()[i2 as usize]];
-
-        if let Some(intersection) = super::triangle_triangle_intersection(&tris[0], &tris[1]) {
-            let tri_ids = [i1, i2];
-
-            let triangulation1 = triangulations1.entry(tri_ids[0]).or_insert_with(|| {
-                let triangulation = Triangulation::new(tris[0]);
-                for k in 0..3 {
-                    let _ = spade_handle_to_intersection[0].insert(
-                        (tri_ids[0], triangulation.vtx_handles[k]),
-                        (FeatureId::Vertex(vids[0][k]), FeatureId::Unknown),
-                    );
-                }
-                triangulation
-            });
-
-            let triangulation2 = triangulations2.entry(tri_ids[1]).or_insert_with(|| {
-                let triangulation = Triangulation::new(tris[1]);
-                for k in 0..3 {
-                    let _ = spade_handle_to_intersection[1].insert(
-                        (tri_ids[1], triangulation.vtx_handles[k]),
-                        (FeatureId::Unknown, FeatureId::Vertex(vids[1][k])),
-                    );
-                }
-                triangulation
-            });
-
-            let triangulations = [triangulation1, triangulation2];
-
-            let mut insert_point =
-                |pt: [_; 2], key: (FeatureId, FeatureId), orig_fid: [FeatureId; 2], i: usize| {
-                    let spade_key = (tri_ids[i], key);
-
-                    spade_infos[i]
-                        .entry(spade_key)
-                        .or_insert_with(|| {
-                            let point2d = triangulations[i].project(pt[i], orig_fid[i]);
-                            let handle = triangulations[i]
-                                .delaunay
-                                .insert(utils::sanitize_point(point2d))
-                                .unwrap();
-                            let _ =
-                                spade_handle_to_intersection[i].insert((tri_ids[i], handle), key);
-                            SpadeInfo { handle }
-                        })
-                        .handle
-                };
-
-            match intersection {
-                TriangleTriangleIntersection::Segment {
-                    a: inter_a,
-                    b: inter_b,
-                } => {
-                    let fa_1 = convert_fid(mesh1, i1, inter_a.f1);
-                    let fa_2 = convert_fid(mesh2, i2, inter_a.f2);
-                    let fb_1 = convert_fid(mesh1, i1, inter_b.f1);
-                    let fb_2 = convert_fid(mesh2, i2, inter_b.f2);
-
-                    let orig_fid_a = [inter_a.f1, inter_a.f2];
-                    let orig_fid_b = [inter_b.f1, inter_b.f2];
-                    let key_a = (fa_1, fa_2);
-                    let key_b = (fb_1, fb_2);
-
-                    let ins_a = *intersection_points
-                        .entry(key_a)
-                        .or_insert([inter_a.p1, inter_a.p2]);
-                    let ins_b = *intersection_points
-                        .entry(key_b)
-                        .or_insert([inter_b.p1, inter_b.p2]);
-
-                    let handles_a = [
-                        insert_point(ins_a, key_a, orig_fid_a, 0),
-                        insert_point(ins_a, key_a, orig_fid_a, 1),
-                    ];
-
-                    let handles_b = [
-                        insert_point(ins_b, key_b, orig_fid_b, 0),
-                        insert_point(ins_b, key_b, orig_fid_b, 1),
-                    ];
-
-                    for i in 0..2 {
-                        // NOTE: the naming of the `ConstrainedDelaunayTriangulation::can_add_constraint` method is misleading.
-                        if !triangulations[i]
-                            .delaunay
-                            .can_add_constraint(handles_a[i], handles_b[i])
-                        {
-                            let _ = triangulations[i]
-                                .delaunay
-                                .add_constraint(handles_a[i], handles_b[i]);
-                        }
-                    }
-                }
-                TriangleTriangleIntersection::Polygon(intersections) => {
-                    for inter in intersections {
-                        let f1 = convert_fid(mesh1, i1, inter.f1);
-                        let f2 = convert_fid(mesh2, i2, inter.f2);
-                        let orig_fid = [inter.f1, inter.f2];
-                        let key = (f1, f2);
-                        let ins = *intersection_points
-                            .entry(key)
-                            .or_insert([inter.p1, inter.p2]);
-
-                        let _ = insert_point(ins, key, orig_fid, 0);
-                        let _ = insert_point(ins, key, orig_fid, 1);
-                    }
-                }
->>>>>>> b72ccd4f
             }
         }
         None => {
