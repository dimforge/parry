--- conflicted
+++ resolved
@@ -2,14 +2,6 @@
 use crate::math::{Point, Real};
 use crate::shape::Cuboid;
 use crate::transformation::utils;
-<<<<<<< HEAD
-
-#[cfg(feature = "dim3")]
-use na::Point3 as PointDim;
-#[cfg(feature = "dim3")]
-use na::{self, Point3};
-=======
->>>>>>> 217a5670
 
 #[cfg(feature = "dim2")]
 use na::Point2 as PointDim;
@@ -18,11 +10,7 @@
 
 impl Aabb {
     /// Discretize the boundary of this Aabb as a triangle-mesh.
-<<<<<<< HEAD
-    pub fn to_trimesh(&self) -> (Vec<PointDim<Real>>, Vec<[u32; 3]>) {
-=======
     pub fn to_trimesh(&self) -> (Vec<Point<Real>>, Vec<[u32; 3]>) {
->>>>>>> 217a5670
         let center = self.center();
         let half_extents = self.half_extents();
         let mut cube_mesh = Cuboid::new(half_extents).to_trimesh();
@@ -33,73 +21,12 @@
 
 impl Cuboid {
     /// Discretize the boundary of this cuboid as a triangle-mesh.
-<<<<<<< HEAD
-    pub fn to_trimesh(&self) -> (Vec<PointDim<Real>>, Vec<[u32; 3]>) {
-=======
     pub fn to_trimesh(&self) -> (Vec<Point<Real>>, Vec<[u32; 3]>) {
->>>>>>> 217a5670
         let (vtx, idx) = unit_cuboid();
         (utils::scaled(vtx, self.half_extents * 2.0), idx)
     }
 }
 
-<<<<<<< HEAD
-/**
- * Generates a cuboid shape with a split index buffer.
- *
- * The cuboid is centered at the origin, and has its half extents set to 0.5.
- */
-fn unit_cuboid() -> (Vec<PointDim<Real>>, Vec<[u32; 3]>) {
-    #[cfg(feature = "dim3")]
-    return {
-        let mut coords = Vec::with_capacity(8);
-        let mut faces = Vec::with_capacity(12);
-
-        coords.push(Point3::new(-0.5, -0.5, 0.5));
-        coords.push(Point3::new(-0.5, -0.5, -0.5));
-        coords.push(Point3::new(0.5, -0.5, -0.5));
-        coords.push(Point3::new(0.5, -0.5, 0.5));
-        coords.push(Point3::new(-0.5, 0.5, 0.5));
-        coords.push(Point3::new(-0.5, 0.5, -0.5));
-        coords.push(Point3::new(0.5, 0.5, -0.5));
-        coords.push(Point3::new(0.5, 0.5, 0.5));
-
-        faces.push([4, 5, 0]);
-        faces.push([5, 1, 0]);
-
-        faces.push([5, 6, 1]);
-        faces.push([6, 2, 1]);
-
-        faces.push([6, 7, 3]);
-        faces.push([2, 6, 3]);
-
-        faces.push([7, 4, 0]);
-        faces.push([3, 7, 0]);
-
-        faces.push([0, 1, 2]);
-        faces.push([3, 0, 2]);
-
-        faces.push([7, 6, 5]);
-        faces.push([4, 7, 5]);
-
-        (coords, faces)
-    };
-    #[cfg(feature = "dim2")]
-    return {
-        let mut coords = Vec::with_capacity(8);
-        let mut faces = Vec::with_capacity(12);
-
-        coords.push(Point2::new(-0.5, -0.5));
-        coords.push(Point2::new(0.5, -0.5));
-        coords.push(Point2::new(-0.5, 0.5));
-        coords.push(Point2::new(0.5, 0.5));
-
-        faces.push([0, 1, 2]);
-        faces.push([2, 1, 3]);
-
-        (coords, faces)
-    };
-=======
 /// Generates a cuboid shape with a split index buffer.
 ///
 /// The cuboid is centered at the origin, and has its half extents set to 0.5.
@@ -153,5 +80,4 @@
 
         (coords, faces)
     }
->>>>>>> 217a5670
 }