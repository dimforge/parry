# Change Log

<<<<<<< HEAD
## Unreleased

### Modified

- `TypedShape::Custom(u32)` is now `TypedShape::Custom(&dyn Shape)`.
=======
## v0.16.1

### Fix

- Fix occasional crash in mesh/mesh intersection if some of the vertex coordinates are very small.

## v0.16.0

### Fix

- Fix edge case where some of the principal angular inertia are clamped to zero
  for decimeter-sized objects.
- Have ball-ball shape casting take into account the `stop_on_penetration` flags.
- Don’t panic in EPA for a corner case that needs some additional debugging. Show a debug log instead.

### Added

- Implement concave polygons intersections: `polygons_intersection_points`, `polygon_intersection`.

### Modified

- Update `bitflags` to version ^2.3
- Update `nalgebra` to 0.33.
- Update `indexmap` to 2.
>>>>>>> b72ccd4f

## v0.15.1

### Fix

- Fix a regression in ball vs. convex shape contact manifold calculation.

## v0.15.0

### Added

- Add `ShapeCastOptions` that includes two new options for (linear) shape-casting.
  `ShapeCastOptions::target_distance` which will return a hit as soon as the moving
  shapes are closer than this distance; and `compute_impact_geometry_on_penetration`
  which forces the calculation of proper witness points and normals even if the shapes
  are initially intersecting (`time_of_impact == 0.0`).

### Modified

This version modifies many names related to shape-casting:

- Renamed `TOI` to `ShapeCastHit`.
- Renamed `TOIStatus` to `ShapeCastStatus`.
- Rename `RayIntersection::toi` to `RayIntersection::time_of_impact`.
- More generally, all occurrences of the word `toi` have been replaced by `time_of_impact`
  for better clarity.
- Rename `query::time_of_impact` to `query::cast_shapes`. More generally, all the
  functions prefixed with `time_of_impact_` (e.g. `time_of_impact_ball_ball`) are
  now prefixed with `cast_shapes_` (e.g. `cast_shapes_ball_ball`).
- Rename `QueryDispatcher::time_of_impact` to `QueryDispatcher::cast_shapes`.
- The (linear) shape-casting functions like `query::cast_shapes` (previously named
  `query::time_of_impact) now take a `ShapeCastOptions` instead of the `max_toi` and
  `stop_at_penetration` arguments.
- Rename `query::nonlinear_time_of_impact` to `query::cast_shapes_nonlinear`.
- Rename `QueryDispatcher::nonlinear_time_of_impact` to `QueryDispatcher::cast_shapes_nonlinear`.
- Rename `NonlinearTOIMode` to `NonlinearShapeCastMode`, and `NonlinearTOIMode::DirectionalTOI` to
  `NonlinearShapeCastMode::Directional`.
- Rename `TimeOfImpactStatus::Penetrating` to `ShapeCastStatus::PenetratingOrWithinTargetDist`.

## v0.14.0

### Modified

- Remove CUDA support to break free from the toolchain restriction required by cust.
- Rework internal edges resolution using normal cones. This implies the modification of the
  `SimdCompositeShape::map_part_at`, `TypedSimdCompositeShape::map_typed_part`, and
  `TypedSimdCompositeShape::map_untyped_part` trait functions so that the closure argument takes
  an extra argument for the (optional) normal constraints. This argument can be safely ignored
  by user code unless applying the normal collection is relevant to your use-case.
- Contact manifolds will now retain all contacts (including the ones further than the specified `prediction`
  distance) whenever any contact is actually closer than this `prediction` distance.
- Typo fix: renamed `TopologyError::BadAdjascentTrianglesOrientation` to `BadAdjacentTrianglesOrientation`.

### Fixed

- Fix contacts between convex shapes being occasionally ignored due to some rounding errors.
- Remove crash when entering unreachable code in non-linear TOI calculation.
- Fix accuracy issue in triangle-mesh center-of-mass calculation when the mesh isn’t manifold.

### Added

- Add `SdpMatrix2::inverse_and_get_determinant_unchecked`. This is useful for computing the
  inverse in a AoSoA SIMD setting.
- Add `Aabb::intersects_moving_aabb` to perform a swept test between two moving aabbs.

## v0.13.8

### Added

- Add `Qbvh::traverse_depth_first_with_context`,  `Qbvh::traverse_depth_first_node_with_stack_and_context`, and the
  related `SimdVisitorWithContext` trait to allow parent nodes to pass a custom context to its children during
  recursion.

## v0.13.7

### Modified

- The `point_in_poly2d` now handles arbitrary (convex and non-convex) polygons. The previous implementation
  that only supported convex polygons has been renamed `point_in_convex_poly2d`.

### Fixed

- Fix a crash in `Qbvh::refit` that results from the QBVH tree becoming increasingly imbalanced.

### Added

- Add `Aabb::scaled_wrt_center` to scale an AABB while keeping its center unchanged.

## v0.13.6

### Fixed

- Fix ball-convex manifolds missing contacts in some corner cases.
- Fix panic in `TriMesh::intersection_with_plane`.

## v0.13.5

### Fixed

- When using `rkyv`, fix `CheckBytes` implementation for types archived as themselves.
- Fix occasional crash in the `QBVH` incremental update.

## v0.13.4

### Fixed

- Fix `Polyline::flat_indices` that returned an incorrectly sized slice.
- Fix serialization of `SimdAabb` into map-like formats like JSON, YAML, RON.

### Added

- Add validation when using `rkyv` safe API whenever applicable to `parry` types.

## v0.13.3 (08 March 2023)

### Modified

- Improved performance of intersection checks involving composite shapes (compound shapes, trimeshes, polylines, etc.)

## v0.13.2 (08 March 2023)

This version was yanked. See the release notes for 0.13.3 instead.

## v0.13.1 (26 Feb. 2023)

### Fixed

- Add workaround to address jitter issue due to incorrectly empty contact manifolds generated sometimes for convex  
  polyhedron.

## v0.13.0 (15 Jan. 2023)

### Modified

- About `rkyv` support: most POD structs (`Aabb`, `Ball`, `Cuboid`, etc.) are now archived as themselves instead of
  being archived as different types (for example `Aabb` is archived as `Aabb` itself istead of `ArchivedAabb`).

### Added

- In 3D, add `transformation::try_convex_hull` for a convex hull calculation that will return an error instead of
  panicking on unsupported inputs.

### Fixed

- Fixed duplicate faces in the connected components returned by `TriMesh::connected_components`.

## v0.12.1 (09 Jan. 2023)

### Added

- Add `TriMesh::canonical_intersection_with_plane` for intersecting with planes aligned with one of the coordinate axes.
- Add `TriMesh::intersection_with_plane` for intersecting with arbitrary planes.
- Add `TriMesh::intersection_with_local_plane` for intersecting with arbitrary planes in the same space as the mesh
- Add `IntersectResult` as the output type for the above functions.
- Add `Polyline::extract_connected_components` which splits a compound polyline into its connected components.
- Add implementations of `bytemuck::Pod` and `bytemuck::Zeroable` for all the simple shapes that allow it
  (`Cuboid`, `Ball`, `Cone`, etc.), and for bounding volumes (`BoundingSphere` and `Aabb`).

## v0.12.0 (11 Dec. 2022)

### Modified

- `Qbvh::leaf_data` now requires `&self` instead of `&mut self`.
- Replace the `Qbvh::leaf` boolean by a bitflags.

### Added

- Add `Qbvh::remove`, `Qbvh::pre_update_or_insert`, `Qbvh::refit`, `Qbvh::rebalance` to allow modifying a `Qbvh`
  without having to rebuild it completely.
- Add `QbvhNode::is_leaf` to get if a node is a leaf or not.
- Add `SharedShape::trimesh_with_flags` for building a trimesh with specific pre-processing flags.

### Fixed

- Fix `Triangle::contains_point`.

## v0.11.1 (30 Oct. 2022)

### Added

- Add `SharedShape::trimesh_with_flags` for constructing a triangle mesh with flags
  specified by the user.

## v0.11.0 (30 Oct. 2022)

### Modified

- Rename `AABB` to `Aabb` to comply with Rust’s style guide.
- Rename `QBVH` to `Qbvh` to comply with Rust’s style guide.

### Added

- Add `ConvexPolygon::offsetted` to dilate a polygon.
- Add `CudaTriMesh` and `CudaTriMeshPtr` for triangle-meshes usable with CUDA.
- Add a no-std implementation of point-projection on a triangle mesh.

### Fixed

- Fix ghost collisions on internal edges on flat 3D meshed and flat 3D heightfields.
- Fix pseudo-normals calculation that could generate invalid normals for triangles with
  some small vertex angles.
- Fix `Aabb::bounding_sphere` which returned a bounding sphere that was too big.

## v0.10.0 (02 Oct. 2022)

### Modified

- Add to `query::time_of_impact` a boolean argument `stop_at_penetration`. If set to `false`
  the linear shape-cast won’t immediately stop if the shape is penetrating another shape at its
  starting point **and** its trajectory is such that it’s existing that penetration configuration.

### Added

- Add 2D `Heightfield::to_polyline` to get the explicit vertices/indices of a 2D heightfield
  seen as a polyline.
- Add the support for linear shape-cast (`query::time_of_impact`) for heightfields.
- Make the convex polyhedron scaling more forgiving regarding normals to avoid frequent unjustified panics.
- Fix panic happening when building a convex polyhedron with empty inputs.
- Add the support of Heightfields on CUDA kernels written in Rust using the `cust` crate.
- Add the `rkyv-serialize` feature that enables the implementation of `rkyv` serialization/deserialization
  for most shapes.
- Add the `parallel` feature that enables methods for the parallel traversal of Qbvh
  trees: `Qbvh::traverse_bvtt_parallel`,
  `Qbvh::traverse_bvtt_node_parallel`, `Qbvh::traverse_depth_first_parallel`, `Qbvh::traverse_depth_first_node_parallel`.

### Fixed

- Fix the application of non-uniform scaling to balls.

## v0.9.0 (30 Apr. 2022)

### Modified

- Remove `&self` argument from `Compound::decompose_trimesh`.
- Switch to `cust` 0.3 (for partial CUDA support).
- Rename `RoundShape::base_shape` to `RoundShape::inner_shape`.

### Added

- Allow custom balancing strategies for the Qbvh construction. Some strategies are allowed to generate
  new leaves during the splitting process.
- Allow using point projection on heightfields from a CUDA kernel.
- Add the simultaneous traversal of two Qbvhs.
- Add computation of `MassProperties` for a `TriMesh`.
- Add `.to_outline` methods to compute the outline of a 3D shape (useful for debug-rendering).
- Add method to apply a scaling factor to some shapes. Shapes not supporting non-uniform scaling (like balls)
  will return a convex approximation of the scaled result.
- Add methods to split (into up to two parts) a Cuboid, Segment, or TriMesh with an axis-aligned plane.
- Add the computation of the intersection mesh between two TriMesh, or between a Cuboid and a TriMesh.

## v0.8.0 (2 Jan. 2022)

### Modified

- Until now, the orientation of the polygon computed by 2D convex hull
  computation `parry2d::transformation::convex_hull` and
  `parry2d::transformation::convex_hull_idx` wasn't specified (and was generally in clockwise order). Now, this
  orientation is explicitly specified in the documentation and is set to counter-clockwise order (which is coherent
  with orientation expected by, e.g., the `ConvexPolygon` type).

### Added

- Add `parry::utils::obb` which computes a (possibly sub-optimal) OBB for a set of points.
- Add `Polyline::project_local_point_assuming_solid_interior_ccw` which projects a point on the polyline contour, and
  is able to detect if that points is located inside of the polyline, assuming that the polyline is closed and oriented
  counter-clock-wise.
- Add (3D only) `TriMesh::compute_pseudo_normals`. If this is called, and if the trimesh respects some constraints (
  oriented
  with outward normals, manifold almost everywhere, etc.) any subsequent point queries with the `solid` argument
  set to `true` will properly set the `PointProjection::is_inside` to true when the point lies in the interior of
  the trimesh.
- Added the implementation of the ear-clipping and Hertel-Mehlhorn algorithm that can be used for 2D triangulation and
  convex decomposition.
- Add the ability to use a subset of Parry’s features in a `no-std` context. If the new `cuda` cargo feature of Parry is
  enabled, all features compatible with `no-std` can be used inside of a CUDA kernel written in Rust thanks to
  the [rust-cuda](https://github.com/Rust-GPU/Rust-CUDA) ecosystem.

### Fixed

- Fix the orientation of the polygons generated by the 2D convex polygon decomposition (they are now always oriented
  counter-clockwise as expected by the `ConvexPolygon` type).
- Fix the intersection test between a 2D ball and a 2D compound shape.

## v0.7.1

### Added

- Add the method `Aabb::volume` to compute the volume of an Aabb.

## v0.7.0

### Modified

- Update the codebase to use `nalgebra v0.29`.

### Fixed

- Fix a bug where the normal returned by ray-casting on polylines would not be normalized.

## v0.6.0

### Added

- Implement `Debug, Clone, PartialEq` for `VHACDParameters`.
- Add a method to reverse the order of a polyline.
- Add a method to remove duplicate vertices form a `TriMesh` (and adjusting the index buffer accordingly).
- Add a method to iterate through all the lean data stored by a Qbvh.
- Implement the Interval Newton Method for computing all the roots of a non-linear scalar function.
- Implement the intersection test between a spiral and an Aabb.

### Modified

- Rename all occurrences of `quadtree` to `qbvh`. Using the term `quadtree` was not representative of the actual
  acceleration structure being used (which is a BVH).

## v0.5.1

### Fixed

- Fix a bug where `query::contact` would return `None` for a all intersecting a cuboid
  in such a way that one of the cuboid's vertices coincides exactly with the ball's
  center.

## v0.5.0

### Modified

- Updated all dependencies to their latest version.

### Fixed

- Fix ray-casting against solid triangles.
- Fix NaN when adding mass-properties with a zero mass.

## v0.4.2

### Added

- `ShapeType` now implements `PartialEq, Eq, Hash`.

### Fixed

- The order of vertices output by `Cuboid::to_polyline` has been modified
  to actually represent the cuboid's boundary (instead of passing through
  its diagonal).

## v0.4.1

### Added

- `SharedShape` now implements `AsRef<dyn Shape>`.
- Add the optional method `Shape::compute_swept_aabb` to the `Shape` trait.

### Modified

- Renamed `SimdQuadTree` to `Qbvh` (Quaternary Bounding Volume Hierarchy). The
  incorrect name `SimdQuadTree` is now deprecated.
- `Qbvh::clear_and_rebuild` is now slightly more general.

## v0.4.0

### Modified

- Switch to `nalgebra` 0.26.

## v0.3.0

### Added

- Add a special case for the triangle/cuboid edge-edge case in the SAT implementation.
- Add contact manifold computation between a convex shape and a HalfSpace.
- Add a special case (instead of GJK) for computing the distance between a ball and a convex shape.
- Add a `Shape::clone_box` method to clone a shape trait-object.
- Add a `Shape::make_mut` method to take a mutable reference to the shape trait-object.
- Add methods like `Shape::as_shape_mut` to downcast a `&mut Shape` to a concrete mutable shape.
- Add `MassProperties::set_mass` as a simple way to modify the mass while automatically adjusting
  the angular inertia.
- Make the fields of `BoundingSphere` public.
- Add `Aabb::EDGES_VERTEX_IDS` and `Aabb::FACES_VERTEX_IDS` which are index tables describing
  the vertices of a given edge, or of a given face, of the Aabb.

### Modified

- Remove the `target_dist` argument from `query::time_of_impact`.
- The `RigidBodyMotion` and all its implementors have been removed. Use the `NonlinearRigidMotion`
  struct instead.
- The `query::nonlinear_time_of_impact` function arguments changed completely to accommodate for
  the new `NonlinearRigidMotion` struct. See the doc of `query::nonlinear_time_of_impact` for details.

### Fixed

- Fix the separation computation between a cuboid and a support-map shape in the SAT implementation.
- Fix a bug causing invalid results with `query::time_of_impact` whenever the first shape was rotated.

## v0.2.0

### Added

- Add the `Shape::as_typed_shape` method to convert the shape trait-object
  to an enum.
- Add the `TypedShape` enum with variants containing references to concrete shapes
  (except for user-defined custom shapes).
- Add dedicated algorithms for the projection of a point on a cone or a cylinder.
- Improve the overall shape serialization performance.
- Add `Aabb::vertices` to get an array containing its vertices.
- Add `Aabb::split_at_center` to split an Aabb into 4 (in 2D) or 8 (in 3D) parts.
- Add `Aabb::to_trimesh` to compute the mesh representation of an Aabb.

### Removed

- Remove the `Shape::as_serialize` method.

### Fixed

- Fix a bug causing making some ball/convex shape contact manifold computation
  fail when they are penetrating deeply.<|MERGE_RESOLUTION|>--- conflicted
+++ resolved
@@ -1,12 +1,11 @@
 # Change Log
 
-<<<<<<< HEAD
 ## Unreleased
 
 ### Modified
 
 - `TypedShape::Custom(u32)` is now `TypedShape::Custom(&dyn Shape)`.
-=======
+
 ## v0.16.1
 
 ### Fix
@@ -31,7 +30,6 @@
 - Update `bitflags` to version ^2.3
 - Update `nalgebra` to 0.33.
 - Update `indexmap` to 2.
->>>>>>> b72ccd4f
 
 ## v0.15.1
 
