# Change Log

## Unreleased

### Added

- Implement `::to_trimesh` in 2d for `Cuboid` and `Aabb`.
- Implement `Shape::feature_normal_at_point` for `TriMesh` to retrieve the normal of a face, when passing a `FeatureId::Face`.

## v0.17.1

### Modified

- Improve convergence of epa algorithm in degenerate configurations.
<<<<<<< HEAD
- Propagate error information while creating a mesh and using functions making use of it. See `TriMeshBuilderError`.
=======
- Fix bug in the mesh/mesh intersection algorithm that didn’t properly take mesh transforms into account.
>>>>>>> 217a5670

## v0.17.0

### Added

- Add `Triangle::robust_scaled_normal` and `Triangle::robust_normal` as a more robust way to compute the triangles
  normal for thin triangles that generally cause numerical instabilities.
- Add `Triangle::angle_closest_to_90` to find the triangle’s vertex with an angle closest to 90 degree.
- Add the `wavefront` feature that enables `TriMesh::to_obj_file` for exporting a mesh as an obj file.
- Add `Shape::scale_dyn` for scaling a shape as a trait-object.

### Modified

- `TypedShape::Custom(u32)` is now `TypedShape::Custom(&dyn Shape)`.
- `AabbSetsInterferencesCollector::tolerence` is now spelled correctly as `tolerance`.
- `Real` is now exposed through a `use` statement,
  so that an indirection is removed in documentation:
  previous occurrences of `Real` now show `f32` or `f64`.
- Significantly improved the general stability of mesh/mesh intersection calculation.
- Rename `Shape::clone_box` to `Shape::clone_dyn` (the `clone_box` method still exists but has been
  deprecated).
- Make `try_convex_hull` return an error instead of panicking if less than 3 input points are given.
- Make `Triangle::normal` and `Triangle::scaled_normal` only available in 3D instead of panicking in 2D.

## v0.16.1

### Fix

- Fix occasional crash in mesh/mesh intersection if some of the vertex coordinates are very small.

## v0.16.0

### Fix

- Fix edge case where some of the principal angular inertia are clamped to zero
  for decimeter-sized objects.
- Have ball-ball shape casting take into account the `stop_on_penetration` flags.
- Don’t panic in EPA for a corner case that needs some additional debugging. Show a debug log instead.

### Added

- Implement concave polygons intersections: `polygons_intersection_points`, `polygon_intersection`.

### Modified

- Update `bitflags` to version ^2.3
- Update `nalgebra` to 0.33.
- Update `indexmap` to 2.

## v0.15.1

### Fix

- Fix a regression in ball vs. convex shape contact manifold calculation.

## v0.15.0

### Added

- Add `ShapeCastOptions` that includes two new options for (linear) shape-casting.
  `ShapeCastOptions::target_distance` which will return a hit as soon as the moving
  shapes are closer than this distance; and `compute_impact_geometry_on_penetration`
  which forces the calculation of proper witness points and normals even if the shapes
  are initially intersecting (`time_of_impact == 0.0`).

### Modified

This version modifies many names related to shape-casting:

- Renamed `TOI` to `ShapeCastHit`.
- Renamed `TOIStatus` to `ShapeCastStatus`.
- Rename `RayIntersection::toi` to `RayIntersection::time_of_impact`.
- More generally, all occurrences of the word `toi` have been replaced by `time_of_impact`
  for better clarity.
- Rename `query::time_of_impact` to `query::cast_shapes`. More generally, all the
  functions prefixed with `time_of_impact_` (e.g. `time_of_impact_ball_ball`) are
  now prefixed with `cast_shapes_` (e.g. `cast_shapes_ball_ball`).
- Rename `QueryDispatcher::time_of_impact` to `QueryDispatcher::cast_shapes`.
- The (linear) shape-casting functions like `query::cast_shapes` (previously named
  `query::time_of_impact) now take a `ShapeCastOptions` instead of the `max_toi` and
  `stop_at_penetration` arguments.
- Rename `query::nonlinear_time_of_impact` to `query::cast_shapes_nonlinear`.
- Rename `QueryDispatcher::nonlinear_time_of_impact` to `QueryDispatcher::cast_shapes_nonlinear`.
- Rename `NonlinearTOIMode` to `NonlinearShapeCastMode`, and `NonlinearTOIMode::DirectionalTOI` to
  `NonlinearShapeCastMode::Directional`.
- Rename `TimeOfImpactStatus::Penetrating` to `ShapeCastStatus::PenetratingOrWithinTargetDist`.

## v0.14.0

### Modified

- Remove CUDA support to break free from the toolchain restriction required by cust.
- Rework internal edges resolution using normal cones. This implies the modification of the
  `SimdCompositeShape::map_part_at`, `TypedSimdCompositeShape::map_typed_part`, and
  `TypedSimdCompositeShape::map_untyped_part` trait functions so that the closure argument takes
  an extra argument for the (optional) normal constraints. This argument can be safely ignored
  by user code unless applying the normal collection is relevant to your use-case.
- Contact manifolds will now retain all contacts (including the ones further than the specified `prediction`
  distance) whenever any contact is actually closer than this `prediction` distance.
- Typo fix: renamed `TopologyError::BadAdjascentTrianglesOrientation` to `BadAdjacentTrianglesOrientation`.

### Fixed

- Fix contacts between convex shapes being occasionally ignored due to some rounding errors.
- Remove crash when entering unreachable code in non-linear TOI calculation.
- Fix accuracy issue in triangle-mesh center-of-mass calculation when the mesh isn’t manifold.

### Added

- Add `SdpMatrix2::inverse_and_get_determinant_unchecked`. This is useful for computing the
  inverse in a AoSoA SIMD setting.
- Add `Aabb::intersects_moving_aabb` to perform a swept test between two moving aabbs.

## v0.13.8

### Added

- Add `Qbvh::traverse_depth_first_with_context`,  `Qbvh::traverse_depth_first_node_with_stack_and_context`, and the
  related `SimdVisitorWithContext` trait to allow parent nodes to pass a custom context to its children during
  recursion.

## v0.13.7

### Modified

- The `point_in_poly2d` now handles arbitrary (convex and non-convex) polygons. The previous implementation
  that only supported convex polygons has been renamed `point_in_convex_poly2d`.

### Fixed

- Fix a crash in `Qbvh::refit` that results from the QBVH tree becoming increasingly imbalanced.

### Added

- Add `Aabb::scaled_wrt_center` to scale an AABB while keeping its center unchanged.

## v0.13.6

### Fixed

- Fix ball-convex manifolds missing contacts in some corner cases.
- Fix panic in `TriMesh::intersection_with_plane`.

## v0.13.5

### Fixed

- When using `rkyv`, fix `CheckBytes` implementation for types archived as themselves.
- Fix occasional crash in the `QBVH` incremental update.

## v0.13.4

### Fixed

- Fix `Polyline::flat_indices` that returned an incorrectly sized slice.
- Fix serialization of `SimdAabb` into map-like formats like JSON, YAML, RON.

### Added

- Add validation when using `rkyv` safe API whenever applicable to `parry` types.

## v0.13.3 (08 March 2023)

### Modified

- Improved performance of intersection checks involving composite shapes (compound shapes, trimeshes, polylines, etc.)

## v0.13.2 (08 March 2023)

This version was yanked. See the release notes for 0.13.3 instead.

## v0.13.1 (26 Feb. 2023)

### Fixed

- Add workaround to address jitter issue due to incorrectly empty contact manifolds generated sometimes for convex  
  polyhedron.

## v0.13.0 (15 Jan. 2023)

### Modified

- About `rkyv` support: most POD structs (`Aabb`, `Ball`, `Cuboid`, etc.) are now archived as themselves instead of
  being archived as different types (for example `Aabb` is archived as `Aabb` itself instead of `ArchivedAabb`).

### Added

- In 3D, add `transformation::try_convex_hull` for a convex hull calculation that will return an error instead of
  panicking on unsupported inputs.

### Fixed

- Fixed duplicate faces in the connected components returned by `TriMesh::connected_components`.

## v0.12.1 (09 Jan. 2023)

### Added

- Add `TriMesh::canonical_intersection_with_plane` for intersecting with planes aligned with one of the coordinate axes.
- Add `TriMesh::intersection_with_plane` for intersecting with arbitrary planes.
- Add `TriMesh::intersection_with_local_plane` for intersecting with arbitrary planes in the same space as the mesh
- Add `IntersectResult` as the output type for the above functions.
- Add `Polyline::extract_connected_components` which splits a compound polyline into its connected components.
- Add implementations of `bytemuck::Pod` and `bytemuck::Zeroable` for all the simple shapes that allow it
  (`Cuboid`, `Ball`, `Cone`, etc.), and for bounding volumes (`BoundingSphere` and `Aabb`).

## v0.12.0 (11 Dec. 2022)

### Modified

- `Qbvh::leaf_data` now requires `&self` instead of `&mut self`.
- Replace the `Qbvh::leaf` boolean by a bitflags.

### Added

- Add `Qbvh::remove`, `Qbvh::pre_update_or_insert`, `Qbvh::refit`, `Qbvh::rebalance` to allow modifying a `Qbvh`
  without having to rebuild it completely.
- Add `QbvhNode::is_leaf` to get if a node is a leaf or not.
- Add `SharedShape::trimesh_with_flags` for building a trimesh with specific pre-processing flags.

### Fixed

- Fix `Triangle::contains_point`.

## v0.11.1 (30 Oct. 2022)

### Added

- Add `SharedShape::trimesh_with_flags` for constructing a triangle mesh with flags
  specified by the user.

## v0.11.0 (30 Oct. 2022)

### Modified

- Rename `AABB` to `Aabb` to comply with Rust’s style guide.
- Rename `QBVH` to `Qbvh` to comply with Rust’s style guide.

### Added

- Add `ConvexPolygon::offsetted` to dilate a polygon.
- Add `CudaTriMesh` and `CudaTriMeshPtr` for triangle-meshes usable with CUDA.
- Add a no-std implementation of point-projection on a triangle mesh.

### Fixed

- Fix ghost collisions on internal edges on flat 3D meshed and flat 3D heightfields.
- Fix pseudo-normals calculation that could generate invalid normals for triangles with
  some small vertex angles.
- Fix `Aabb::bounding_sphere` which returned a bounding sphere that was too big.

## v0.10.0 (02 Oct. 2022)

### Modified

- Add to `query::time_of_impact` a boolean argument `stop_at_penetration`. If set to `false`
  the linear shape-cast won’t immediately stop if the shape is penetrating another shape at its
  starting point **and** its trajectory is such that it’s existing that penetration configuration.

### Added

- Add 2D `Heightfield::to_polyline` to get the explicit vertices/indices of a 2D heightfield
  seen as a polyline.
- Add the support for linear shape-cast (`query::time_of_impact`) for heightfields.
- Make the convex polyhedron scaling more forgiving regarding normals to avoid frequent unjustified panics.
- Fix panic happening when building a convex polyhedron with empty inputs.
- Add the support of Heightfields on CUDA kernels written in Rust using the `cust` crate.
- Add the `rkyv-serialize` feature that enables the implementation of `rkyv` serialization/deserialization
  for most shapes.
- Add the `parallel` feature that enables methods for the parallel traversal of Qbvh
  trees: `Qbvh::traverse_bvtt_parallel`,
  `Qbvh::traverse_bvtt_node_parallel`, `Qbvh::traverse_depth_first_parallel`, `Qbvh::traverse_depth_first_node_parallel`.

### Fixed

- Fix the application of non-uniform scaling to balls.

## v0.9.0 (30 Apr. 2022)

### Modified

- Remove `&self` argument from `Compound::decompose_trimesh`.
- Switch to `cust` 0.3 (for partial CUDA support).
- Rename `RoundShape::base_shape` to `RoundShape::inner_shape`.

### Added

- Allow custom balancing strategies for the Qbvh construction. Some strategies are allowed to generate
  new leaves during the splitting process.
- Allow using point projection on heightfields from a CUDA kernel.
- Add the simultaneous traversal of two Qbvhs.
- Add computation of `MassProperties` for a `TriMesh`.
- Add `.to_outline` methods to compute the outline of a 3D shape (useful for debug-rendering).
- Add method to apply a scaling factor to some shapes. Shapes not supporting non-uniform scaling (like balls)
  will return a convex approximation of the scaled result.
- Add methods to split (into up to two parts) a Cuboid, Segment, or TriMesh with an axis-aligned plane.
- Add the computation of the intersection mesh between two TriMesh, or between a Cuboid and a TriMesh.

## v0.8.0 (2 Jan. 2022)

### Modified

- Until now, the orientation of the polygon computed by 2D convex hull
  computation `parry2d::transformation::convex_hull` and
  `parry2d::transformation::convex_hull_idx` wasn't specified (and was generally in clockwise order). Now, this
  orientation is explicitly specified in the documentation and is set to counter-clockwise order (which is coherent
  with orientation expected by, e.g., the `ConvexPolygon` type).

### Added

- Add `parry::utils::obb` which computes a (possibly sub-optimal) OBB for a set of points.
- Add `Polyline::project_local_point_assuming_solid_interior_ccw` which projects a point on the polyline contour, and
  is able to detect if that points is located inside of the polyline, assuming that the polyline is closed and oriented
  counter-clock-wise.
- Add (3D only) `TriMesh::compute_pseudo_normals`. If this is called, and if the trimesh respects some constraints (
  oriented
  with outward normals, manifold almost everywhere, etc.) any subsequent point queries with the `solid` argument
  set to `true` will properly set the `PointProjection::is_inside` to true when the point lies in the interior of
  the trimesh.
- Added the implementation of the ear-clipping and Hertel-Mehlhorn algorithm that can be used for 2D triangulation and
  convex decomposition.
- Add the ability to use a subset of Parry’s features in a `no-std` context. If the new `cuda` cargo feature of Parry is
  enabled, all features compatible with `no-std` can be used inside of a CUDA kernel written in Rust thanks to
  the [rust-cuda](https://github.com/Rust-GPU/Rust-CUDA) ecosystem.

### Fixed

- Fix the orientation of the polygons generated by the 2D convex polygon decomposition (they are now always oriented
  counter-clockwise as expected by the `ConvexPolygon` type).
- Fix the intersection test between a 2D ball and a 2D compound shape.

## v0.7.1

### Added

- Add the method `Aabb::volume` to compute the volume of an Aabb.

## v0.7.0

### Modified

- Update the codebase to use `nalgebra v0.29`.

### Fixed

- Fix a bug where the normal returned by ray-casting on polylines would not be normalized.

## v0.6.0

### Added

- Implement `Debug, Clone, PartialEq` for `VHACDParameters`.
- Add a method to reverse the order of a polyline.
- Add a method to remove duplicate vertices form a `TriMesh` (and adjusting the index buffer accordingly).
- Add a method to iterate through all the lean data stored by a Qbvh.
- Implement the Interval Newton Method for computing all the roots of a non-linear scalar function.
- Implement the intersection test between a spiral and an Aabb.

### Modified

- Rename all occurrences of `quadtree` to `qbvh`. Using the term `quadtree` was not representative of the actual
  acceleration structure being used (which is a BVH).

## v0.5.1

### Fixed

- Fix a bug where `query::contact` would return `None` for a all intersecting a cuboid
  in such a way that one of the cuboid's vertices coincides exactly with the ball's
  center.

## v0.5.0

### Modified

- Updated all dependencies to their latest version.

### Fixed

- Fix ray-casting against solid triangles.
- Fix NaN when adding mass-properties with a zero mass.

## v0.4.2

### Added

- `ShapeType` now implements `PartialEq, Eq, Hash`.

### Fixed

- The order of vertices output by `Cuboid::to_polyline` has been modified
  to actually represent the cuboid's boundary (instead of passing through
  its diagonal).

## v0.4.1

### Added

- `SharedShape` now implements `AsRef<dyn Shape>`.
- Add the optional method `Shape::compute_swept_aabb` to the `Shape` trait.

### Modified

- Renamed `SimdQuadTree` to `Qbvh` (Quaternary Bounding Volume Hierarchy). The
  incorrect name `SimdQuadTree` is now deprecated.
- `Qbvh::clear_and_rebuild` is now slightly more general.

## v0.4.0

### Modified

- Switch to `nalgebra` 0.26.

## v0.3.0

### Added

- Add a special case for the triangle/cuboid edge-edge case in the SAT implementation.
- Add contact manifold computation between a convex shape and a HalfSpace.
- Add a special case (instead of GJK) for computing the distance between a ball and a convex shape.
- Add a `Shape::clone_box` method to clone a shape trait-object.
- Add a `Shape::make_mut` method to take a mutable reference to the shape trait-object.
- Add methods like `Shape::as_shape_mut` to downcast a `&mut Shape` to a concrete mutable shape.
- Add `MassProperties::set_mass` as a simple way to modify the mass while automatically adjusting
  the angular inertia.
- Make the fields of `BoundingSphere` public.
- Add `Aabb::EDGES_VERTEX_IDS` and `Aabb::FACES_VERTEX_IDS` which are index tables describing
  the vertices of a given edge, or of a given face, of the Aabb.

### Modified

- Remove the `target_dist` argument from `query::time_of_impact`.
- The `RigidBodyMotion` and all its implementors have been removed. Use the `NonlinearRigidMotion`
  struct instead.
- The `query::nonlinear_time_of_impact` function arguments changed completely to accommodate for
  the new `NonlinearRigidMotion` struct. See the doc of `query::nonlinear_time_of_impact` for details.

### Fixed

- Fix the separation computation between a cuboid and a support-map shape in the SAT implementation.
- Fix a bug causing invalid results with `query::time_of_impact` whenever the first shape was rotated.

## v0.2.0

### Added

- Add the `Shape::as_typed_shape` method to convert the shape trait-object
  to an enum.
- Add the `TypedShape` enum with variants containing references to concrete shapes
  (except for user-defined custom shapes).
- Add dedicated algorithms for the projection of a point on a cone or a cylinder.
- Improve the overall shape serialization performance.
- Add `Aabb::vertices` to get an array containing its vertices.
- Add `Aabb::split_at_center` to split an Aabb into 4 (in 2D) or 8 (in 3D) parts.
- Add `Aabb::to_trimesh` to compute the mesh representation of an Aabb.

### Removed

- Remove the `Shape::as_serialize` method.

### Fixed

- Fix a bug causing making some ball/convex shape contact manifold computation
  fail when they are penetrating deeply.<|MERGE_RESOLUTION|>--- conflicted
+++ resolved
@@ -7,16 +7,16 @@
 - Implement `::to_trimesh` in 2d for `Cuboid` and `Aabb`.
 - Implement `Shape::feature_normal_at_point` for `TriMesh` to retrieve the normal of a face, when passing a `FeatureId::Face`.
 
+### Modified
+
+- Propagate error information while creating a mesh and using functions making use of it. See `TriMeshBuilderError`.
+
 ## v0.17.1
 
 ### Modified
 
 - Improve convergence of epa algorithm in degenerate configurations.
-<<<<<<< HEAD
-- Propagate error information while creating a mesh and using functions making use of it. See `TriMeshBuilderError`.
-=======
 - Fix bug in the mesh/mesh intersection algorithm that didn’t properly take mesh transforms into account.
->>>>>>> 217a5670
 
 ## v0.17.0
 
