<<<<<<< HEAD
## Unreleased

### Added

- Added `QueryOptions`, a trait to allow customizing `PointQuery` algorithms,
  to help with fixing false negatives in queries. ([#298](https://github.com/dimforge/parry/pull/298))

# 0.22.0-beta.1
=======
## 0.22.0-beta.1
>>>>>>> 8322854e

### Fixed

- Fix invalid BVH state that could be reached after a removal resulting in a partial root.

## 0.22.0-beta.0

### Added

- Add a new `Bvh` acceleration data-structure. It replaces `Qbvh` entirely. It supports:
  - Traversals (best-first, depth-first, BVTT, leaf iterators, and leaf pairs iterator).
  - It can be constructed either incrementally by inserting nodes, or from a set of leaves using either the
    binned building strategy or the PLOC (without parallelism) strategy.
  - Dynamic leaf insertion, update, removal.
  - Incremental tree rebalancing.

### Fixed

- Fix `clip_aabb_line` crashing when given incorrect inputs (zero length direction or NAN).
- Fix `Segment::intersects_ray` returning false-positive when the segment is zero-length. ([#31](https://github.com/dimforge/parry/issues/31)).
- Expose `utils::sort3` and `utils::sort2`.

### Modified

- The `local_point_cloud_aabb`, `point_cloud_aabb`, and `Aabb::from_points` now takes an iterator over point values instead
  of an iterator to point references. Variants taking point references still exist and are named `local_point_cloud_aabb_ref`,
  `point_cloud_aabb_ref` and `Aabb::from_points_ref`.
- Renamed `SimdCompositeShape` and `TypedSimdCompositeShape` to `CompositeShape` and TypedCompositeShape`.
- The `TypedCompositeShape` trait now derives from `CompositeShape`.
- Removed every `*Visitor` structures. Instead, either call `Bvh::traverse` (or `Bvh::search_best`, or `Bvh::leaves`, or
  `bvh::leaf_pairs`), or wrap your composite shape into `CompositeShapeRef` to access some generic implementation of
  various geometric queries for any composite shape.
- All composite shapes now rely on the new `Bvh` acceleration structure instead of `Qbvh`.
- The `Qbvh` has been removed. Use `Bvh` instead.

## 0.21.1

### Added

- Add `Voxels::combine_voxel_states` to merge the voxel state of two `Voxels` shapes, updating their internal voxels
  state as if both shapes were part of a single one. In particular, this will prevent any internal edge that would
  arise at the boundaries of both shapes if they were adjacent.
- Add `Voxels::propagate_voxel_change` to propagate a single-voxel modification from one `Voxels` shape to another,
  in order to update their internal neighborhood information as if both were part of the same `Voxels` shape. 

## 0.21.0

### Added

- Add `TriMesh::cast_ray_with_culling` and `TriMesh::cast_local_ray_with_culling` for casting rays on a triangle mesh
  but with the possibility to prevents hits on front-faces or back-faces.
- Add contact manifold calculation between two voxels shapes, or a voxels shape and compound shape.
- Add intersection check between voxels and other shapes.
- Add `MassProperties::from_voxels` to compute the mass and angular inertia tensor from a voxels shape.

### Modified

- Add new variants to `TypedWorkspaceData` for voxels-voxels and voxels-compound collision detection workspace
  data.
- The `Voxels` shape now only support cuboids as their leaf geometries (pseudo-balls were removed). 

## v0.20.2

### Fixed

- Fix infinite loop in `Voxels::set_voxel`.

## v0.20.1

### Added

- Rework the `Voxels` shape API to use better method names.
- Added implementations for linear and non-linear shape-casting involving `Voxels` shapes.

## v0.20.0 (yanked)

### Added

- Added the `Voxels` type: a dedicated shape for voxel models. This is currently experimental because some features are
  still missing (in particular: shape-casting, mass properties, and collision-detection against non-convex shapes).
- Added `SharedShape::voxels`, `SharedShape::voxels_from_points`, and `::voxelized_mesh` for creating a voxels shape
  from grid coordinates, points, or automatic voxelization of a triangle mesh.

## v0.19.0

### Added

- Derive `Copy` for `VHACDParameters`.
- Add `spade` default feature for algorithms using Delaunay triangulation from `spade`.
- Add `SharedShape::from_convex_polyline_unmodified` and `ConvexPolygon::from_convex_polyline_unmodified`
  to initialize a polyline from a set of points assumed to be convex, and without modifying this set even
  if some points are collinear.
- Add `TriMesh::pseudo_normals_if_oriented` that returns `Some` only if the mesh has the `TriMeshFlags::ORIENTED`
  flag enabled.

### Modified

- The `TriMeshFlags::FIX_INTERNAL_EDGES` flag no longer automatically enable the `TriMeshFlags::ORIENTED`
  flag (but the mesh pseudo-normals will still be computed).
- Improve `no_std` compatibility.
  - Everything is now compatible, except `mesh_intersections`, `split_trimesh`,
    convex hull validation, and computation of connected components for `TriMesh`.
  - Add the `alloc_instead_of_core`, `std_instead_of_alloc`, and `std_instead_of_core` Clippy lints to the workspace.
  - Use `core` and `alloc` directly rather than using an `std` alias.
  - Use `hashbrown` instead of `rustc-hash` when `enhanced-determinism` is not enabled.
  - Make `spade` optional.

### Fix

- Fix trimesh inertia tensor computation [#331](https://github.com/dimforge/parry/pull/331).
- Fix shifted inertia tensor computation [#334](https://github.com/dimforge/parry/pull/334).

## v0.18.0

### Added

- Implement `::to_trimesh` in 2d for `Cuboid` and `Aabb`.
- Fix some edge-cases in `point_in_poly2d` for self-intersecting polygons.
- Fix some edge-cases in mesh/mesh intersection that could result in degenerate triangles being generated.

### Fix

- Fix panic in `epa3::EPA::closest_points` and `epa2::EPA::closest_points`. Related issues: [#253](https://github.com/dimforge/parry/issues/253), [#246](https://github.com/dimforge/parry/issues/246)

### Modified

- Propagate error information while creating a mesh and using functions making use of it (See #262):
  - `TriMesh::new`
  - `TriMesh::intersection_with_aabb`
  - `SharedShape::trimesh`
  - `SharedShape::trimesh_with_flags`
- `point_cloud_bounding_sphere` and `point_cloud_bounding_sphere_with_center` now returns a `BoundingSphere`.
- Removed `IntersectionCompositeShapeShapeBestFirstVisitor` (which had been deprecated for a while):
  use `IntersectionCompositeShapeShapeVisitor` instead.

## v0.17.5

### Fix

- Always compute connected-components from union-find instead of topology. It is faster and the function based on
  topology could result in a crash for non-manifold meshes.

## v0.17.4

### Added

- Add `TriMeshConnectedComponents::to_meshes` and `::to_mesh_buffers` to easily extract individual meshes from the set
  of connected components.
- Add `TriMesh::connected_component_meshes` to get the connected components as meshes directly.

### Modified

- Connected-components extraction will never fail now, and no longer require the successful calculation of the mesh’s
  half-edge topology.

## v0.17.3

### Fix

- Fix compiling with `enhanced-determinism` feature enabled.
  - This is now checked on CI.

## v0.17.2

### Added

- Implement `Shape::feature_normal_at_point` for `TriMesh` to retrieve the normal of a face, when passing a
  `FeatureId::Face`.
- Add `convex_polygons_intersection_points_with_tolerances`, `convex_polygons_intersection_with_tolerances`, and
  `intersect_meshes_with_tolerances` that let the user specify tolerances value for the collinearity check.

### Fix

- Fix some robustness issues in mesh/mesh intersection when parts of both meshes overlap perfectly.
- Improve robustness of convex polygons intersections when all the vertices of one polygon are located in either the
  edges or vertices of the other polygon.
- Fix incorrect orientation sometimes given to the polygon output by the convex polygon intersections when one of the
  polygon is completely inside the other.

## v0.17.1

### Modified

- Improve convergence of epa algorithm in degenerate configurations.
- Fix bug in the mesh/mesh intersection algorithm that didn’t properly take mesh transforms into account.

## v0.17.0

### Added

- Add `Triangle::robust_scaled_normal` and `Triangle::robust_normal` as a more robust way to compute the triangles
  normal for thin triangles that generally cause numerical instabilities.
- Add `Triangle::angle_closest_to_90` to find the triangle’s vertex with an angle closest to 90 degree.
- Add the `wavefront` feature that enables `TriMesh::to_obj_file` for exporting a mesh as an obj file.
- Add `Shape::scale_dyn` for scaling a shape as a trait-object.

### Modified

- `TypedShape::Custom(u32)` is now `TypedShape::Custom(&dyn Shape)`.
- `AabbSetsInterferencesCollector::tolerence` is now spelled correctly as `tolerance`.
- `Real` is now exposed through a `use` statement,
  so that an indirection is removed in documentation:
  previous occurrences of `Real` now show `f32` or `f64`.
- Significantly improved the general stability of mesh/mesh intersection calculation.
- Rename `Shape::clone_box` to `Shape::clone_dyn` (the `clone_box` method still exists but has been
  deprecated).
- Make `try_convex_hull` return an error instead of panicking if less than 3 input points are given.
- Make `Triangle::normal` and `Triangle::scaled_normal` only available in 3D instead of panicking in 2D.

## v0.16.1

### Fix

- Fix occasional crash in mesh/mesh intersection if some of the vertex coordinates are very small.

## v0.16.0

### Fix

- Fix edge case where some of the principal angular inertia are clamped to zero
  for decimeter-sized objects.
- Have ball-ball shape casting take into account the `stop_on_penetration` flags.
- Don’t panic in EPA for a corner case that needs some additional debugging. Show a debug log instead.

### Added

- Implement concave polygons intersections: `polygons_intersection_points`, `polygon_intersection`.

### Modified

- Update `bitflags` to version ^2.3
- Update `nalgebra` to 0.33.
- Update `indexmap` to 2.

## v0.15.1

### Fix

- Fix a regression in ball vs. convex shape contact manifold calculation.

## v0.15.0

### Added

- Add `ShapeCastOptions` that includes two new options for (linear) shape-casting.
  `ShapeCastOptions::target_distance` which will return a hit as soon as the moving
  shapes are closer than this distance; and `compute_impact_geometry_on_penetration`
  which forces the calculation of proper witness points and normals even if the shapes
  are initially intersecting (`time_of_impact == 0.0`).

### Modified

This version modifies many names related to shape-casting:

- Renamed `TOI` to `ShapeCastHit`.
- Renamed `TOIStatus` to `ShapeCastStatus`.
- Rename `RayIntersection::toi` to `RayIntersection::time_of_impact`.
- More generally, all occurrences of the word `toi` have been replaced by `time_of_impact`
  for better clarity.
- Rename `query::time_of_impact` to `query::cast_shapes`. More generally, all the
  functions prefixed with `time_of_impact_` (e.g. `time_of_impact_ball_ball`) are
  now prefixed with `cast_shapes_` (e.g. `cast_shapes_ball_ball`).
- Rename `QueryDispatcher::time_of_impact` to `QueryDispatcher::cast_shapes`.
- The (linear) shape-casting functions like `query::cast_shapes` (previously named
  `query::time_of_impact`) now take a `ShapeCastOptions` instead of the `max_toi` and
  `stop_at_penetration` arguments.
- Rename `query::nonlinear_time_of_impact` to `query::cast_shapes_nonlinear`.
- Rename `QueryDispatcher::nonlinear_time_of_impact` to `QueryDispatcher::cast_shapes_nonlinear`.
- Rename `NonlinearTOIMode` to `NonlinearShapeCastMode`, and `NonlinearTOIMode::DirectionalTOI` to
  `NonlinearShapeCastMode::Directional`.
- Rename `TimeOfImpactStatus::Penetrating` to `ShapeCastStatus::PenetratingOrWithinTargetDist`.

## v0.14.0

### Modified

- Remove CUDA support to break free from the toolchain restriction required by cust.
- Rework internal edges resolution using normal cones. This implies the modification of the
  `SimdCompositeShape::map_part_at`, `TypedSimdCompositeShape::map_typed_part`, and
  `TypedSimdCompositeShape::map_untyped_part` trait functions so that the closure argument takes
  an extra argument for the (optional) normal constraints. This argument can be safely ignored
  by user code unless applying the normal collection is relevant to your use-case.
- Contact manifolds will now retain all contacts (including the ones further than the specified `prediction`
  distance) whenever any contact is actually closer than this `prediction` distance.
- Typo fix: renamed `TopologyError::BadAdjascentTrianglesOrientation` to `BadAdjacentTrianglesOrientation`.

### Fixed

- Fix contacts between convex shapes being occasionally ignored due to some rounding errors.
- Remove crash when entering unreachable code in non-linear TOI calculation.
- Fix accuracy issue in triangle-mesh center-of-mass calculation when the mesh isn’t manifold.

### Added

- Add `SdpMatrix2::inverse_and_get_determinant_unchecked`. This is useful for computing the
  inverse in a AoSoA SIMD setting.
- Add `Aabb::intersects_moving_aabb` to perform a swept test between two moving aabbs.

## v0.13.8

### Added

- Add `Qbvh::traverse_depth_first_with_context`,  `Qbvh::traverse_depth_first_node_with_stack_and_context`, and the
  related `SimdVisitorWithContext` trait to allow parent nodes to pass a custom context to its children during
  recursion.

## v0.13.7

### Modified

- The `point_in_poly2d` now handles arbitrary (convex and non-convex) polygons. The previous implementation
  that only supported convex polygons has been renamed `point_in_convex_poly2d`.

### Fixed

- Fix a crash in `Qbvh::refit` that results from the QBVH tree becoming increasingly imbalanced.

### Added

- Add `Aabb::scaled_wrt_center` to scale an AABB while keeping its center unchanged.

## v0.13.6

### Fixed

- Fix ball-convex manifolds missing contacts in some corner cases.
- Fix panic in `TriMesh::intersection_with_plane`.

## v0.13.5

### Fixed

- When using `rkyv`, fix `CheckBytes` implementation for types archived as themselves.
- Fix occasional crash in the `QBVH` incremental update.

## v0.13.4

### Fixed

- Fix `Polyline::flat_indices` that returned an incorrectly sized slice.
- Fix serialization of `SimdAabb` into map-like formats like JSON, YAML, RON.

### Added

- Add validation when using `rkyv` safe API whenever applicable to `parry` types.

## v0.13.3 (08 March 2023)

### Modified

- Improved performance of intersection checks involving composite shapes (compound shapes, trimeshes, polylines, etc.)

## v0.13.2 (08 March 2023)

This version was yanked. See the release notes for 0.13.3 instead.

## v0.13.1 (26 Feb. 2023)

### Fixed

- Add workaround to address jitter issue due to incorrectly empty contact manifolds generated sometimes for convex  
  polyhedron.

## v0.13.0 (15 Jan. 2023)

### Modified

- About `rkyv` support: most POD structs (`Aabb`, `Ball`, `Cuboid`, etc.) are now archived as themselves instead of
  being archived as different types (for example `Aabb` is archived as `Aabb` itself instead of `ArchivedAabb`).

### Added

- In 3D, add `transformation::try_convex_hull` for a convex hull calculation that will return an error instead of
  panicking on unsupported inputs.

### Fixed

- Fixed duplicate faces in the connected components returned by `TriMesh::connected_components`.

## v0.12.1 (09 Jan. 2023)

### Added

- Add `TriMesh::canonical_intersection_with_plane` for intersecting with planes aligned with one of the coordinate axes.
- Add `TriMesh::intersection_with_plane` for intersecting with arbitrary planes.
- Add `TriMesh::intersection_with_local_plane` for intersecting with arbitrary planes in the same space as the mesh
- Add `IntersectResult` as the output type for the above functions.
- Add `Polyline::extract_connected_components` which splits a compound polyline into its connected components.
- Add implementations of `bytemuck::Pod` and `bytemuck::Zeroable` for all the simple shapes that allow it
  (`Cuboid`, `Ball`, `Cone`, etc.), and for bounding volumes (`BoundingSphere` and `Aabb`).

## v0.12.0 (11 Dec. 2022)

### Modified

- `Qbvh::leaf_data` now requires `&self` instead of `&mut self`.
- Replace the `Qbvh::leaf` boolean by a bitflags.

### Added

- Add `Qbvh::remove`, `Qbvh::pre_update_or_insert`, `Qbvh::refit`, `Qbvh::rebalance` to allow modifying a `Qbvh`
  without having to rebuild it completely.
- Add `QbvhNode::is_leaf` to get if a node is a leaf or not.
- Add `SharedShape::trimesh_with_flags` for building a trimesh with specific pre-processing flags.

### Fixed

- Fix `Triangle::contains_point`.

## v0.11.1 (30 Oct. 2022)

### Added

- Add `SharedShape::trimesh_with_flags` for constructing a triangle mesh with flags
  specified by the user.

## v0.11.0 (30 Oct. 2022)

### Modified

- Rename `AABB` to `Aabb` to comply with Rust’s style guide.
- Rename `QBVH` to `Qbvh` to comply with Rust’s style guide.

### Added

- Add `ConvexPolygon::offsetted` to dilate a polygon.
- Add `CudaTriMesh` and `CudaTriMeshPtr` for triangle-meshes usable with CUDA.
- Add a no-std implementation of point-projection on a triangle mesh.

### Fixed

- Fix ghost collisions on internal edges on flat 3D meshed and flat 3D heightfields.
- Fix pseudo-normals calculation that could generate invalid normals for triangles with
  some small vertex angles.
- Fix `Aabb::bounding_sphere` which returned a bounding sphere that was too big.

## v0.10.0 (02 Oct. 2022)

### Modified

- Add to `query::time_of_impact` a boolean argument `stop_at_penetration`. If set to `false`
  the linear shape-cast won’t immediately stop if the shape is penetrating another shape at its
  starting point **and** its trajectory is such that it’s existing that penetration configuration.

### Added

- Add 2D `Heightfield::to_polyline` to get the explicit vertices/indices of a 2D heightfield
  seen as a polyline.
- Add the support for linear shape-cast (`query::time_of_impact`) for heightfields.
- Make the convex polyhedron scaling more forgiving regarding normals to avoid frequent unjustified panics.
- Fix panic happening when building a convex polyhedron with empty inputs.
- Add the support of Heightfields on CUDA kernels written in Rust using the `cust` crate.
- Add the `rkyv-serialize` feature that enables the implementation of `rkyv` serialization/deserialization
  for most shapes.
- Add the `parallel` feature that enables methods for the parallel traversal of Qbvh
  trees: `Qbvh::traverse_bvtt_parallel`,
  `Qbvh::traverse_bvtt_node_parallel`, `Qbvh::traverse_depth_first_parallel`,
  `Qbvh::traverse_depth_first_node_parallel`.

### Fixed

- Fix the application of non-uniform scaling to balls.

## v0.9.0 (30 Apr. 2022)

### Modified

- Remove `&self` argument from `Compound::decompose_trimesh`.
- Switch to `cust` 0.3 (for partial CUDA support).
- Rename `RoundShape::base_shape` to `RoundShape::inner_shape`.

### Added

- Allow custom balancing strategies for the Qbvh construction. Some strategies are allowed to generate
  new leaves during the splitting process.
- Allow using point projection on heightfields from a CUDA kernel.
- Add the simultaneous traversal of two Qbvhs.
- Add computation of `MassProperties` for a `TriMesh`.
- Add `.to_outline` methods to compute the outline of a 3D shape (useful for debug-rendering).
- Add method to apply a scaling factor to some shapes. Shapes not supporting non-uniform scaling (like balls)
  will return a convex approximation of the scaled result.
- Add methods to split (into up to two parts) a Cuboid, Segment, or TriMesh with an axis-aligned plane.
- Add the computation of the intersection mesh between two TriMesh, or between a Cuboid and a TriMesh.

## v0.8.0 (2 Jan. 2022)

### Modified

- Until now, the orientation of the polygon computed by 2D convex hull
  computation `parry2d::transformation::convex_hull` and
  `parry2d::transformation::convex_hull_idx` wasn't specified (and was generally in clockwise order). Now, this
  orientation is explicitly specified in the documentation and is set to counter-clockwise order (which is coherent
  with orientation expected by, e.g., the `ConvexPolygon` type).

### Added

- Add `parry::utils::obb` which computes a (possibly sub-optimal) OBB for a set of points.
- Add `Polyline::project_local_point_assuming_solid_interior_ccw` which projects a point on the polyline contour, and
  is able to detect if that points is located inside of the polyline, assuming that the polyline is closed and oriented
  counter-clock-wise.
- Add (3D only) `TriMesh::compute_pseudo_normals`. If this is called, and if the trimesh respects some constraints (
  oriented
  with outward normals, manifold almost everywhere, etc.) any subsequent point queries with the `solid` argument
  set to `true` will properly set the `PointProjection::is_inside` to true when the point lies in the interior of
  the trimesh.
- Added the implementation of the ear-clipping and Hertel-Mehlhorn algorithm that can be used for 2D triangulation and
  convex decomposition.
- Add the ability to use a subset of Parry’s features in a `no-std` context. If the new `cuda` cargo feature of Parry is
  enabled, all features compatible with `no-std` can be used inside of a CUDA kernel written in Rust thanks to
  the [rust-cuda](https://github.com/Rust-GPU/Rust-CUDA) ecosystem.

### Fixed

- Fix the orientation of the polygons generated by the 2D convex polygon decomposition (they are now always oriented
  counter-clockwise as expected by the `ConvexPolygon` type).
- Fix the intersection test between a 2D ball and a 2D compound shape.

## v0.7.1

### Added

- Add the method `Aabb::volume` to compute the volume of an Aabb.

## v0.7.0

### Modified

- Update the codebase to use `nalgebra v0.29`.

### Fixed

- Fix a bug where the normal returned by ray-casting on polylines would not be normalized.

## v0.6.0

### Added

- Implement `Debug, Clone, PartialEq` for `VHACDParameters`.
- Add a method to reverse the order of a polyline.
- Add a method to remove duplicate vertices form a `TriMesh` (and adjusting the index buffer accordingly).
- Add a method to iterate through all the lean data stored by a Qbvh.
- Implement the Interval Newton Method for computing all the roots of a non-linear scalar function.
- Implement the intersection test between a spiral and an Aabb.

### Modified

- Rename all occurrences of `quadtree` to `qbvh`. Using the term `quadtree` was not representative of the actual
  acceleration structure being used (which is a BVH).

## v0.5.1

### Fixed

- Fix a bug where `query::contact` would return `None` for a all intersecting a cuboid
  in such a way that one of the cuboid's vertices coincides exactly with the ball's
  center.

## v0.5.0

### Modified

- Updated all dependencies to their latest version.

### Fixed

- Fix ray-casting against solid triangles.
- Fix NaN when adding mass-properties with a zero mass.

## v0.4.2

### Added

- `ShapeType` now implements `PartialEq, Eq, Hash`.

### Fixed

- The order of vertices output by `Cuboid::to_polyline` has been modified
  to actually represent the cuboid's boundary (instead of passing through
  its diagonal).

## v0.4.1

### Added

- `SharedShape` now implements `AsRef<dyn Shape>`.
- Add the optional method `Shape::compute_swept_aabb` to the `Shape` trait.

### Modified

- Renamed `SimdQuadTree` to `Qbvh` (Quaternary Bounding Volume Hierarchy). The
  incorrect name `SimdQuadTree` is now deprecated.
- `Qbvh::clear_and_rebuild` is now slightly more general.

## v0.4.0

### Modified

- Switch to `nalgebra` 0.26.

## v0.3.0

### Added

- Add a special case for the triangle/cuboid edge-edge case in the SAT implementation.
- Add contact manifold computation between a convex shape and a HalfSpace.
- Add a special case (instead of GJK) for computing the distance between a ball and a convex shape.
- Add a `Shape::clone_box` method to clone a shape trait-object.
- Add a `Shape::make_mut` method to take a mutable reference to the shape trait-object.
- Add methods like `Shape::as_shape_mut` to downcast a `&mut Shape` to a concrete mutable shape.
- Add `MassProperties::set_mass` as a simple way to modify the mass while automatically adjusting
  the angular inertia.
- Make the fields of `BoundingSphere` public.
- Add `Aabb::EDGES_VERTEX_IDS` and `Aabb::FACES_VERTEX_IDS` which are index tables describing
  the vertices of a given edge, or of a given face, of the Aabb.

### Modified

- Remove the `target_dist` argument from `query::time_of_impact`.
- The `RigidBodyMotion` and all its implementors have been removed. Use the `NonlinearRigidMotion`
  struct instead.
- The `query::nonlinear_time_of_impact` function arguments changed completely to accommodate for
  the new `NonlinearRigidMotion` struct. See the doc of `query::nonlinear_time_of_impact` for details.

### Fixed

- Fix the separation computation between a cuboid and a support-map shape in the SAT implementation.
- Fix a bug causing invalid results with `query::time_of_impact` whenever the first shape was rotated.

## v0.2.0

### Added

- Add the `Shape::as_typed_shape` method to convert the shape trait-object
  to an enum.
- Add the `TypedShape` enum with variants containing references to concrete shapes
  (except for user-defined custom shapes).
- Add dedicated algorithms for the projection of a point on a cone or a cylinder.
- Improve the overall shape serialization performance.
- Add `Aabb::vertices` to get an array containing its vertices.
- Add `Aabb::split_at_center` to split an Aabb into 4 (in 2D) or 8 (in 3D) parts.
- Add `Aabb::to_trimesh` to compute the mesh representation of an Aabb.

### Removed

- Remove the `Shape::as_serialize` method.

### Fixed

- Fix a bug causing making some ball/convex shape contact manifold computation
  fail when they are penetrating deeply.<|MERGE_RESOLUTION|>--- conflicted
+++ resolved
@@ -1,4 +1,3 @@
-<<<<<<< HEAD
 ## Unreleased
 
 ### Added
@@ -7,9 +6,6 @@
   to help with fixing false negatives in queries. ([#298](https://github.com/dimforge/parry/pull/298))
 
 # 0.22.0-beta.1
-=======
-## 0.22.0-beta.1
->>>>>>> 8322854e
 
 ### Fixed
 
