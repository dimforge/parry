--- conflicted
+++ resolved
@@ -88,9 +88,7 @@
 oorandom = "11"
 ptree = "0.4.0"
 rand = { version = "0.8" }
-<<<<<<< HEAD
 macroquad = "0.4"
-=======
 
 [package.metadata.docs.rs]
 rustdoc-args = ["-Zunstable-options", "--generate-link-to-definition"]
@@ -198,5 +196,4 @@
 [[example]]
 name = "time_of_impact_query3d"
 path = "examples/time_of_impact_query3d.rs"
-doc-scrape-examples = true
->>>>>>> 24838882
+doc-scrape-examples = true