--- conflicted
+++ resolved
@@ -13,13 +13,8 @@
     let light_pos = Vec3::new(-1f32, 3.5f32, -3f32);
     let camera_pos = Vec3::new(-1.5f32, 2.5f32, -3f32);
 
-<<<<<<< HEAD
-    let mesh = mquad_mesh_from_points(&trimesh, camera_pos);
+    let mesh = mquad_mesh_from_points(&trimesh, light_pos, DARKGRAY);
     let trimesh = TriMesh::new(trimesh.0, trimesh.1).unwrap();
-=======
-    let mesh = mquad_mesh_from_points(&trimesh, light_pos, DARKGRAY);
-    let trimesh = TriMesh::new(trimesh.0, trimesh.1);
->>>>>>> 217a5670
 
     for _ in 1.. {
         clear_background(BLACK);
