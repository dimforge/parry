--- conflicted
+++ resolved
@@ -28,13 +28,8 @@
     "slab",
     "simba/std",
     "arrayvec/std",
-<<<<<<< HEAD
-    "spade",
-    "thiserror",
-=======
     "spade?/std",
     "thiserror/std",
->>>>>>> a84ab9e2
     "ena",
 ]
 dim2 = []
